--- conflicted
+++ resolved
@@ -25,24 +25,13 @@
 	/**
 	 * Creates a new JSONAPI instance.
 	 */
-<<<<<<< HEAD
 	public function __construct ($host, $port, $uname, $pword, $salt = '', $timeout = 10) {
-=======
-	public function __construct ($host, $port, $uname, $pword) {
->>>>>>> dd2e64f0
 		$this->host = $host;
 		$this->port = $port;
 		$this->username = $uname;
 		$this->password = $pword;
-<<<<<<< HEAD
 		$this->salt = $salt;
 		$this->timeout = $timeout;
-=======
-		
-		if(!extension_loaded("cURL")) {
-			throw new Exception("JSONAPI requires cURL extension in order to work.");
-		}
->>>>>>> dd2e64f0
 	}
 	
 	/**
