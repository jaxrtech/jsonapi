# API methods on the method-whitelist will be
# able to called without any sort of authentication
method-whitelist:
- getPlayerLimit
- dynmap.getPort
<<<<<<< HEAD
=======

# all valid usernames and passwords are stored
# under the login key. they are in the format username: password
logins:
    usernameGoesHere: passwordGoesHere
>>>>>>> b7fd2593
options:
    # this is how long JSONAPI will wait after starting up
    # before it attempts to load any API methods and thus how
    # long it waits before it attempts to check if the 3rd
    # party plugins the API methods depend on are loaded
    startup-delay: 2000

    # this is the port that JSONAPI uses for communication.
    # The 2 ports above the setting are used for the socket
    # server and the WebSocket server.
    # if you set the port to be 4822, then you could access
    # the HTTP API on 4822, the Socket Streaming API on 4823
    # and the WebSocket API on 4824
    port: 20059

    # if you put values in the IP whitelist, only those IPs
    # will be able to make API calls. values should be strings.
    ip-whitelist: []

    # should API log information to the server console
    log-to-console: true

    # should JSONAPI write all the information it writes to the
    # screen to a file. set to 'false' to disable
    log-to-file: 'false'

    # this is a salt use in the authentication hash. it is like
    # a second password for security
    salt: 'salt goes here'

    # when set to false, users have to have the jsonapi.calladmin
    # permission to use the /calladmin command
    anyone-can-use-calladmin: true

    # whether or not you want to only allow using the v2 api
    # that supports granular permissions
    use-new-api: false

    # configuration for the feature that gathers up data from
    # streams and POSTs it to a URL every once and a while
    # once one of the following conditions is exceeded, data is posted
    # in the default case, data is sent every 30 seconds
    # or every 500 items, whichever one comes first
    stream_pusher:
        # measured in seconds
        max_queue_age: 30

        # duh
        max_queue_length: 500
<|MERGE_RESOLUTION|>--- conflicted
+++ resolved
@@ -1,62 +1,59 @@
-# API methods on the method-whitelist will be
-# able to called without any sort of authentication
-method-whitelist:
-- getPlayerLimit
-- dynmap.getPort
-<<<<<<< HEAD
-=======
-
-# all valid usernames and passwords are stored
-# under the login key. they are in the format username: password
-logins:
-    usernameGoesHere: passwordGoesHere
->>>>>>> b7fd2593
-options:
-    # this is how long JSONAPI will wait after starting up
-    # before it attempts to load any API methods and thus how
-    # long it waits before it attempts to check if the 3rd
-    # party plugins the API methods depend on are loaded
-    startup-delay: 2000
-
-    # this is the port that JSONAPI uses for communication.
-    # The 2 ports above the setting are used for the socket
-    # server and the WebSocket server.
-    # if you set the port to be 4822, then you could access
-    # the HTTP API on 4822, the Socket Streaming API on 4823
-    # and the WebSocket API on 4824
-    port: 20059
-
-    # if you put values in the IP whitelist, only those IPs
-    # will be able to make API calls. values should be strings.
-    ip-whitelist: []
-
-    # should API log information to the server console
-    log-to-console: true
-
-    # should JSONAPI write all the information it writes to the
-    # screen to a file. set to 'false' to disable
-    log-to-file: 'false'
-
-    # this is a salt use in the authentication hash. it is like
-    # a second password for security
-    salt: 'salt goes here'
-
-    # when set to false, users have to have the jsonapi.calladmin
-    # permission to use the /calladmin command
-    anyone-can-use-calladmin: true
-
-    # whether or not you want to only allow using the v2 api
-    # that supports granular permissions
-    use-new-api: false
-
-    # configuration for the feature that gathers up data from
-    # streams and POSTs it to a URL every once and a while
-    # once one of the following conditions is exceeded, data is posted
-    # in the default case, data is sent every 30 seconds
-    # or every 500 items, whichever one comes first
-    stream_pusher:
-        # measured in seconds
-        max_queue_age: 30
-
-        # duh
-        max_queue_length: 500
+# API methods on the method-whitelist will be
+# able to called without any sort of authentication
+method-whitelist:
+- getPlayerLimit
+- dynmap.getPort
+
+# all valid usernames and passwords are stored
+# under the login key. they are in the format username: password
+logins:
+    usernameGoesHere: passwordGoesHere
+options:
+    # this is how long JSONAPI will wait after starting up
+    # before it attempts to load any API methods and thus how
+    # long it waits before it attempts to check if the 3rd
+    # party plugins the API methods depend on are loaded
+    startup-delay: 2000
+
+    # this is the port that JSONAPI uses for communication.
+    # The 2 ports above the setting are used for the socket
+    # server and the WebSocket server.
+    # if you set the port to be 4822, then you could access
+    # the HTTP API on 4822, the Socket Streaming API on 4823
+    # and the WebSocket API on 4824
+    port: 20059
+
+    # if you put values in the IP whitelist, only those IPs
+    # will be able to make API calls. values should be strings.
+    ip-whitelist: []
+
+    # should API log information to the server console
+    log-to-console: true
+
+    # should JSONAPI write all the information it writes to the
+    # screen to a file. set to 'false' to disable
+    log-to-file: 'false'
+
+    # this is a salt use in the authentication hash. it is like
+    # a second password for security
+    salt: 'salt goes here'
+
+    # when set to false, users have to have the jsonapi.calladmin
+    # permission to use the /calladmin command
+    anyone-can-use-calladmin: true
+
+    # whether or not you want to only allow using the v2 api
+    # that supports granular permissions
+    use-new-api: false
+
+    # configuration for the feature that gathers up data from
+    # streams and POSTs it to a URL every once and a while
+    # once one of the following conditions is exceeded, data is posted
+    # in the default case, data is sent every 30 seconds
+    # or every 500 items, whichever one comes first
+    stream_pusher:
+        # measured in seconds
+        max_queue_age: 30
+
+        # duh
+        max_queue_length: 500